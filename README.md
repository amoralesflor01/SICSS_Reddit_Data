# SICSS@UCLA 2025 Reddit Data

This repository contains a python script for obtaining data from subreddits for our SICSS@UCLA 2025 Project

---

## Features

- Extracts posts, comments, and metadata from specified subreddits.
- Outputs subreddit data into individual CSV files.
- Allows customization of subreddits, date ranges, and comment depth.

## Required software

1. **Git**

    
    [Download Git here](https://git-scm.com/downloads)
    

1. **Python**

    [Download Python here](https://www.python.org/downloads/)

## How to run script

In order to run the script, please open a terminal on your computer then follow the instructions listed below. The commands are for **UNIX** systems so they will be different if you are a Windows user. If you are running on Windows, please use **Powershell** and I will specify where different commands should be used although most commands will be similar.

### Installation

1. Clone the repository to a preferred directory on your computer (i.e. Documents).

    ```bash
    git clone git@github.com:amoralesflor01/SICSS_Reddit_Data.git
    ```
    Or use the command below if you have not set up your SSH keys on GitHub.

    ```bash
    git clone https://github.com/amoralesflor01/SICSS_Reddit_Data.git
    ```

1. Navigate to the project directory.
 
    ```bash
    cd SICSS_Reddit_Data
    ```

1. Create a Python environment to avoid dependency conflicts on your base environment.

    ```bash
    python -m venv reddit_scraper_env
    ```

    Then activate the virtual python environment.

    **Linux/Mac**
    ```bash
    source reddit_scraper_env/bin/activate
    ```
    **Windows Powershell**
    ```powershell
    .\reddit_scraper_env\Scripts\Activate.ps1
    ```

    ***Note for Windows users***  
    If you recieve the following error *"running scripts is disabled on this system"* when trying to activate your environment, try running this command once in the same PowerShell terminal:

    ```powershell
    Set-ExecutionPolicy -Scope Process -ExecutionPolicy Bypass
    ```
    * When prompted, type `Y` then `Enter` to allow the change  

    Next install the necessary dependencies.

    ```bash
    pip install -r requirements.txt
    ```

1. Create your `config.json` file to add your credentials.

    **Linux/Mac**
    ```bash
    touch config.json
    ```
    
    **Windows Powershell**
    ```powershell
    New-Item -Name config.json -ItemType File
    ```

    Then follow the instructions below.

    ### Configuration

    This script requires a `config.json` file to store your API credentials and other sensitive information. 

    **Important:** Do not upload your `config.json` file to GitHub or share it publicly. It contains private keys and passwords.

    - Add the following text inside the file by copying and pasting then replace with your real credentials:

    ```json
    {
    "client_id": "your_client_id_here",
    "client_secret": "your_client_secret_here",
    "username": "your_username_here",
    "password": "your_password_here",
    "user_agent": "example_app/0.1 by your_username"
    }
    ```
    Then save by pressing `ctrl + s` for Linux and PC users, or `command + s` for Mac users.

    ### Example (with fake data)

    ```json
    {
    "client_id": "ABC123XYZ",
    "client_secret": "s3cr3tFAK3k3y",
    "username": "cool_user42",
    "password": "notARealPassword!",
    "user_agent": "myRedditBot/1.0 by cool_user42"
    }
    ```
    If you are unsure on how to create/obtain your credetials please visit the following [YouTube tutorial](https://www.youtube.com/watch?v=x9boO9x3TDA)

1. Edit the python script

    At the bottom of the script (`reddit_data_extraction_script.py`), you can customize which subreddits you want to extract data from.


    ```python
    # Subreddit names must be lowercase
    SUBREDDITS = [
        "politics", 
        "politicaldiscussion", 
        "immigration"
    ]
    ```

    Set the following variables to the desired date ranges in the specified format.

    - **NOTE:** The farther back in time you wish to pull data from will result in less data being extracted due to API historical data limitations.

    ```python
    # Date ranges ("YYYY-MM-DD")
    GLOBAL_START = "2025-01-01" 
    GLOBAL_END   = "2025-07-01"  
    OUTPUT_DIR = "csv_data"
    POSTS_PER_SUBREDDIT = 1000
    COMMENTS_PER_POST = 3  # Number of comments to extract per post (1-10 recommended)
    ```
    - Be sure to save your edits by using `ctrl + s` for Linux and PC users, or `command + s` for Mac users.

1. Run the script (with environment still activated):

    ```bash
    python reddit_data_extraction_script.py
    ```

    Once the script completes, deactivate the environment.

    ```bash
    deactivate
    ```

    **Note:** For future runs, simply reactivate the python environment (***See step 3***), then run the script, then deactivate again.  

### Expected Output:

If directions were followed, you should see the following results:
- One CSV file for each subreddit specified in the SUBREDDITS list.
- Files will be in the `csv_data` folder (This will be created at runtime).

Example files:
- `politics_data_2025-01-01_to_2025-07-01.csv`
- `politicaldiscussion_data_2025-01-01_to_2025-07-01.csv`
- `immigration_data_2025-01-01_to_2025-07-01.csv`


---

Alex

<<<<<<< HEAD




Monday
=======
September
>>>>>>> fea98f7d
<|MERGE_RESOLUTION|>--- conflicted
+++ resolved
@@ -180,12 +180,6 @@
 
 Alex
 
-<<<<<<< HEAD
+September
 
-
-
-
-Monday
-=======
-September
->>>>>>> fea98f7d
+Monday